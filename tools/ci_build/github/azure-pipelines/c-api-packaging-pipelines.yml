parameters:
- name: RunOnnxRuntimeTests
  displayName: Run Tests?
  type: boolean
  default: true

- name: DoCompliance
  displayName: Run Compliance Tasks?
  type: boolean
  default: true

- name: DoEsrp
  displayName: Run code sign tasks? Must be true if you are doing an Onnx Runtime release.
  type: boolean
  default: false

- name: IsReleaseBuild
  displayName: Is a release build? Set it to true if you are doing an Onnx Runtime release.
  type: boolean
  default: false

jobs:
- template: templates/c-api-cpu.yml
  parameters:
    RunOnnxRuntimeTests: ${{ parameters.RunOnnxRuntimeTests }}
    DoCompliance: ${{ parameters.DoCompliance }}
    DoEsrp: ${{ parameters.DoEsrp }}
    IsReleaseBuild: ${{ parameters.IsReleaseBuild }}
    OrtNugetPackageId: 'Microsoft.ML.OnnxRuntime'
    AdditionalBuildFlags: '--use_openmp'
    AdditionalWinBuildFlags: '--enable_onnx_tests --enable_wcos'

- job: Linux_C_API_Packaging_GPU_x64
  workspace:
    clean: all
  timeoutInMinutes:  120
  pool: 'Linux-GPU-CUDA10'
  variables:    
    CUDA_VERSION: '11.0'
  steps:
    - template: templates/set-version-number-variables-step.yml
    - template: templates/get-docker-image-steps.yml
      parameters:
        Dockerfile: tools/ci_build/github/linux/docker/Dockerfile.manylinux2014_cuda11
        Context: tools/ci_build/github/linux/docker
        DockerBuildArgs: "--build-arg BUILD_UID=$( id -u )"
        Repository: onnxruntimecuda11build
    - task: CmdLine@2
      inputs:
        script: |
          mkdir -p $HOME/.onnx
          docker run --gpus all -e CC=/opt/rh/devtoolset-8/root/usr/bin/cc -e CXX=/opt/rh/devtoolset-8/root/usr/bin/c++ -e CFLAGS="-g -O3" -e CXXFLAGS="-g -O3" -e NVIDIA_VISIBLE_DEVICES=all --rm --volume /data/onnx:/data/onnx:ro --volume $(Build.SourcesDirectory):/onnxruntime_src --volume $(Build.BinariesDirectory):/build \
          --volume /data/models:/build/models:ro --volume $HOME/.onnx:/home/onnxruntimedev/.onnx -e NIGHTLY_BUILD onnxruntimecuda11build \
          /opt/python/cp37-cp37m/bin/python3 /onnxruntime_src/tools/ci_build/build.py --build_java --build_dir /build --config Release \
          --skip_submodule_sync  --parallel --build_shared_lib --use_cuda --cuda_version=$(CUDA_VERSION) --cuda_home=/usr/local/cuda-$(CUDA_VERSION) --cudnn_home=/usr/local/cuda-$(CUDA_VERSION) --cmake_extra_defines CMAKE_CUDA_HOST_COMPILER=/opt/rh/devtoolset-8/root/usr/bin/cc
        workingDirectory: $(Build.SourcesDirectory)

    - template: templates/java-api-artifacts-package-and-publish-steps-posix.yml
      parameters:
          arch: 'linux-x64'
          buildConfig: 'Release'
          artifactName: 'onnxruntime-java-linux-gpu-x64'
          version: '$(OnnxRuntimeVersion)'
          libraryName: 'libonnxruntime.so'
          nativeLibraryName: 'libonnxruntime4j_jni.so'

    - template: templates/c-api-artifacts-package-and-publish-steps-posix.yml
      parameters:
          buildConfig: 'Release'
          artifactName: 'onnxruntime-linux-x64-gpu-$(OnnxRuntimeVersion)'
          artifactNameNoVersionString:  'onnxruntime-linux-x64-gpu'
          libraryName: 'libonnxruntime.so.$(OnnxRuntimeVersion)'
          commitId: $(OnnxRuntimeGitCommitHash)

    - template: templates/component-governance-component-detection-steps.yml
      parameters :
        condition : 'succeeded'
    - template: templates/clean-agent-build-directory-step.yml


<<<<<<< HEAD
    - script: |
        set -e
        pushd .
        cd $(Build.SourcesDirectory)/cmake/external/protobuf
        cmake ./cmake -DCMAKE_INSTALL_PREFIX=$(Build.BinariesDirectory)/protobuf -DCMAKE_POSITION_INDEPENDENT_CODE=ON -Dprotobuf_BUILD_TESTS=OFF -DCMAKE_BUILD_TYPE=Relwithdebinfo
        make -j$(getconf _NPROCESSORS_ONLN)
        make install
        popd
        export PATH=$(Build.BinariesDirectory)/protobuf/bin:$PATH
        export ONNX_ML=1
        export CMAKE_ARGS="-DONNX_GEN_PB_TYPE_STUBS=OFF -DONNX_WERROR=OFF"
        sudo python3 -m pip install -r '$(Build.SourcesDirectory)/tools/ci_build/github/linux/docker/scripts/requirements.txt'
        sudo xcode-select --switch /Applications/Xcode_10.app/Contents/Developer
        brew install libomp
        python3 $(Build.SourcesDirectory)/tools/ci_build/build.py --use_openmp --build_dir $(Build.BinariesDirectory) --skip_submodule_sync --parallel --build_shared_lib --config Release
      displayName: 'Build and Test MacOS'
    - template: templates/c-api-artifacts-package-and-publish-steps-posix.yml
      parameters:
          buildConfig: 'Release'
          artifactName: 'onnxruntime-osx-x64-$(OnnxRuntimeVersion)'
          libraryName: 'libonnxruntime.$(OnnxRuntimeVersion).dylib'
          commitId: $(OnnxRuntimeGitCommitHash)
          
    - template: templates/component-governance-component-detection-steps.yml
      parameters :
        condition : 'succeeded'
    - template: templates/clean-agent-build-directory-step.yml
=======
- template: templates/win-ci.yml
  parameters:
    IsReleaseBuild: ${{ parameters.IsReleaseBuild }}
    ort_build_pool_name: 'Win-GPU-2019'
    DoCompliance: ${{ parameters.DoCompliance }}
    DoEsrp: ${{ parameters.DoEsrp }}
    OrtNugetPackageId: 'Microsoft.ML.OnnxRuntime.Gpu'
    job_name_suffix: gpu
    EnvSetupScript: setup_env_cuda_11.bat
    buildArch: x64
    msbuildPlatform: x64
    packageName: gpu-x64
    buildparameter: --use_cuda --cuda_version=11.0 --cuda_home="C:\Program Files\NVIDIA GPU Computing Toolkit\CUDA\v11.0" --cudnn_home="C:\local\cudnn-11.0-windows-x64-v8.0.2.39\cuda" --enable_onnx_tests --enable_wcos --build_java
    runTests: ${{ parameters.RunOnnxRuntimeTests }}
    buildJava: true
>>>>>>> f649f917

- job: Jar_Packaging_GPU
  workspace:
    clean: all
  pool: 'Win-CPU-2021'
  dependsOn:
  - Linux_C_API_Packaging_GPU_x64
  - Windows_Packaging_CPU_gpu
  condition: succeeded()
  steps:
  - checkout: self
    submodules: false
  - template: templates/set-version-number-variables-step.yml

  - task: DownloadPipelineArtifact@2
    displayName: 'Download Pipeline Artifact - Win x64'
    inputs:
      buildType: 'current'
      artifactName: 'drop-onnxruntime-java-win-gpu-x64'
      targetPath: '$(Build.BinariesDirectory)\java-artifact\onnxruntime-java-win-x64'

  - task: DownloadPipelineArtifact@2
    displayName: 'Download Pipeline Artifact - Linux x64'
    inputs:
      buildType: 'current'
      artifactName: 'drop-onnxruntime-java-linux-gpu-x64'
      targetPath: '$(Build.BinariesDirectory)\java-artifact\onnxruntime-java-linux-x64'

  - task: PowerShell@2
    displayName: 'PowerShell Script'
    inputs:
      targetType: filePath
      filePath: $(Build.SourcesDirectory)\tools\ci_build\github\windows\jar_gpu_packaging.ps1
      failOnStderr: true
      showWarnings: true
      workingDirectory: '$(Build.BinariesDirectory)\java-artifact'



  - task: CopyFiles@2
    displayName: 'Copy Java Files to Artifact Staging Directory'
    inputs:
      SourceFolder: '$(Build.BinariesDirectory)\java-artifact\onnxruntime-java-win-x64'
      TargetFolder: '$(Build.ArtifactStagingDirectory)'

  - task: PublishPipelineArtifact@1
    displayName: 'Publish Pipeline Artifact'
    inputs:
      targetPath: '$(Build.ArtifactStagingDirectory)'
      artifact: 'onnxruntime-java-gpu'

  - template: templates/component-governance-component-detection-steps.yml
    parameters :
      condition : 'succeeded'
  - task: mspremier.PostBuildCleanup.PostBuildCleanup-task.PostBuildCleanup@3
    displayName: 'Clean Agent Directories'
    condition: always()
    
<<<<<<< HEAD
    - task: UsePythonVersion@0
      inputs: 
        versionSpec: '3.7' 
        addToPath: true 
        architecture: $(buildArch)

    - task: BatchScript@1
      displayName: 'setup env'
      inputs:
        filename: '$(Build.SourcesDirectory)\tools\ci_build\github\windows\$(EnvSetupScript)'
        modifyEnvironment: true
        workingFolder: '$(Build.BinariesDirectory)'

    - script: |
       python -m pip install -q pyopenssl setuptools wheel numpy
      workingDirectory: '$(Build.BinariesDirectory)'
      displayName: 'Install python modules' 
    - powershell: |
       $Env:USE_MSVC_STATIC_RUNTIME=1
       $Env:ONNX_ML=1
       $Env:CMAKE_ARGS="-DONNX_USE_PROTOBUF_SHARED_LIBS=OFF -DProtobuf_USE_STATIC_LIBS=ON -DONNX_USE_LITE_PROTO=ON -DCMAKE_TOOLCHAIN_FILE=C:/vcpkg/scripts/buildsystems/vcpkg.cmake -DVCPKG_TARGET_TRIPLET=$(buildArch)-windows-static"
       python setup.py bdist_wheel
       python -m pip uninstall -y onnx
       Get-ChildItem -Path dist/*.whl | foreach {pip --disable-pip-version-check install --upgrade $_.fullname}   
      workingDirectory: '$(Build.SourcesDirectory)\cmake\external\onnx'      
      displayName: 'Install ONNX'    

    - template: templates/set-test-data-variables-step.yml
    - template: templates/set-version-number-variables-step.yml


    - task: PythonScript@0
      displayName: 'Generate cmake config'
      inputs:
        scriptPath: '$(Build.SourcesDirectory)\tools\ci_build\build.py'
        arguments: '--config RelWithDebInfo --enable_lto --disable_rtti --build_dir $(Build.BinariesDirectory) --skip_submodule_sync --build_shared_lib --update --cmake_generator "Visual Studio 16 2019" --use_openmp --build_shared_lib --enable_onnx_tests $(TelemetryOption) $(buildparameter)'
        workingDirectory: '$(Build.BinariesDirectory)'
 
    - task: VSBuild@1
      displayName: 'Build'
      inputs:
        solution: '$(Build.BinariesDirectory)\RelWithDebInfo\onnxruntime.sln'
        platform: $(msbuildPlatform)
        configuration: RelWithDebInfo
        msbuildArchitecture: $(buildArch)
        maximumCpuCount: true
        logProjectEvents: true
        workingFolder: '$(Build.BinariesDirectory)\RelWithDebInfo'
        createLogFile: true
=======
>>>>>>> f649f917

- job: Final_Jar_Testing_Windows_GPU
  workspace:
    clean: all
  pool: 'Win-GPU-2019'
  timeoutInMinutes: 60
  variables:
  - name: runCodesignValidationInjection
    value: false
  dependsOn:
    Jar_Packaging_GPU
  steps:
  - template: templates/set-version-number-variables-step.yml

  - task: BatchScript@1
    displayName: 'setup env'
    inputs:
        filename: '$(Build.SourcesDirectory)\tools\ci_build\github\windows\setup_env_cuda_11.bat'
        modifyEnvironment: true
        workingFolder: '$(Build.BinariesDirectory)'

<<<<<<< HEAD
    - script: |
       python -m pip install -q pyopenssl setuptools wheel numpy
      workingDirectory: '$(Build.BinariesDirectory)'
      displayName: 'Install python modules' 
    - powershell: |
       $Env:USE_MSVC_STATIC_RUNTIME=1
       $Env:ONNX_ML=1
       $Env:CMAKE_ARGS="-DONNX_USE_PROTOBUF_SHARED_LIBS=OFF -DProtobuf_USE_STATIC_LIBS=ON -DONNX_USE_LITE_PROTO=ON -DCMAKE_TOOLCHAIN_FILE=C:/vcpkg/scripts/buildsystems/vcpkg.cmake -DVCPKG_TARGET_TRIPLET=$(buildArch)-windows-static"
       python setup.py bdist_wheel
       python -m pip uninstall -y onnx
       Get-ChildItem -Path dist/*.whl | foreach {pip --disable-pip-version-check install --upgrade $_.fullname}   
      workingDirectory: '$(Build.SourcesDirectory)\cmake\external\onnx'
      displayName: 'Install ONNX'

    - template: templates/set-test-data-variables-step.yml
    - template: templates/set-version-number-variables-step.yml

    - task: PythonScript@0
      displayName: 'Generate cmake config'
      inputs:
        scriptPath: '$(Build.SourcesDirectory)\tools\ci_build\build.py'
        arguments: '--config RelWithDebInfo --enable_lto --disable_rtti --build_dir $(Build.BinariesDirectory) --skip_submodule_sync --build_shared_lib --update --cmake_generator "Visual Studio 16 2019" --build_shared_lib --enable_onnx_tests $(TelemetryOption) $(buildparameter)'
        workingDirectory: '$(Build.BinariesDirectory)'

 
    - task: VSBuild@1
      displayName: 'Build'
      inputs:
        solution: '$(Build.BinariesDirectory)\RelWithDebInfo\onnxruntime.sln'
        platform: $(msbuildPlatform)
        configuration: RelWithDebInfo
        msbuildArchitecture: $(buildArch)
        maximumCpuCount: true
        logProjectEvents: true
        workingFolder: '$(Build.BinariesDirectory)\RelWithDebInfo'
        createLogFile: true

    - task: PythonScript@0
      displayName: 'test'
      inputs:
        scriptPath: '$(Build.SourcesDirectory)\tools\ci_build\build.py'
        arguments: '--config RelWithDebInfo --enable_lto --disable_rtti --build_dir $(Build.BinariesDirectory) --skip_submodule_sync --build_shared_lib --test --cmake_generator "Visual Studio 16 2019" --build_shared_lib --enable_onnx_tests $(TelemetryOption) $(buildparameter)'
        workingDirectory: '$(Build.BinariesDirectory)'

    - template: templates/c-api-artifacts-package-and-publish-steps-windows.yml
      parameters:
        buildConfig: RelWithDebInfo
        artifactName: 'onnxruntime-win-$(buildArch)-gpu-$(OnnxRuntimeVersion)'
        commitId: $(OnnxRuntimeGitCommitHash)
    - template: templates/component-governance-component-detection-steps.yml
      parameters :
        condition : 'succeeded'
    - task: mspremier.PostBuildCleanup.PostBuildCleanup-task.PostBuildCleanup@3
      displayName: 'Clean Agent Directories'
      condition: always()
=======
  - task: DownloadPipelineArtifact@2
    displayName: 'Download Final Jar'
    inputs:
        buildType: 'current'
        artifactName: 'onnxruntime-java-gpu'
        targetPath: '$(Build.BinariesDirectory)\final-jar'

  - task: CmdLine@2
    inputs:
      script: |
        mkdir test 
        pushd test
        jar xf $(Build.BinariesDirectory)\final-jar\testing.jar
        popd
        powershell -Command "Invoke-WebRequest https://oss.sonatype.org/service/local/repositories/releases/content/org/junit/platform/junit-platform-console-standalone/1.6.2/junit-platform-console-standalone-1.6.2.jar -OutFile junit-platform-console-standalone-1.6.2.jar"
        powershell -Command "Invoke-WebRequest https://oss.sonatype.org/service/local/repositories/google-releases/content/com/google/protobuf/protobuf-java/3.9.2/protobuf-java-3.9.2.jar -OutFile protobuf-java-3.9.2.jar"
        java -jar junit-platform-console-standalone-1.6.2.jar -cp .;.\test;protobuf-java-3.9.2.jar;onnxruntime-$(OnnxRuntimeVersion).jar --scan-class-path --fail-if-no-tests --disable-banner
      workingDirectory: '$(Build.BinariesDirectory)\final-jar'

  - template: templates/component-governance-component-detection-steps.yml
    parameters :
      condition : 'succeeded'
  - task: mspremier.PostBuildCleanup.PostBuildCleanup-task.PostBuildCleanup@3
    displayName: 'Clean Agent Directories'
    condition: always()

- job: Final_Jar_Testing_Linux_GPU
  workspace:
    clean: all
  pool: 'Linux-GPU-CUDA10'
  variables:
  - name: runCodesignValidationInjection
    value: false
  timeoutInMinutes: 60
  dependsOn:
    Jar_Packaging_GPU
  steps:
  - template: templates/set-version-number-variables-step.yml
  - task: DownloadPipelineArtifact@2
    displayName: 'Download Final Jar'
    inputs:
      buildType: 'current'
      artifactName: 'onnxruntime-java-gpu'
      targetPath: '$(Build.BinariesDirectory)/final-jar'

  - task: CmdLine@2
    inputs:
      script: |
        echo "Java Version"
        java -version
        mkdir test
        pushd test
        jar xf $(Build.BinariesDirectory)/final-jar/testing.jar
        popd
        wget https://oss.sonatype.org/service/local/repositories/releases/content/org/junit/platform/junit-platform-console-standalone/1.6.2/junit-platform-console-standalone-1.6.2.jar -P ./
        wget https://oss.sonatype.org/service/local/repositories/google-releases/content/com/google/protobuf/protobuf-java/3.9.2/protobuf-java-3.9.2.jar -P ./
        LD_LIBRARY_PATH=./test:${LD_LIBRARY_PATH}
        java -jar ./junit-platform-console-standalone-1.6.2.jar -cp .:./test:./protobuf-java-3.9.2.jar:./onnxruntime-$(OnnxRuntimeVersion).jar --scan-class-path --fail-if-no-tests --disable-banner
      workingDirectory: '$(Build.BinariesDirectory)/final-jar'

  - template: templates/component-governance-component-detection-steps.yml
    parameters :
      condition : 'succeeded'
  - task: mspremier.PostBuildCleanup.PostBuildCleanup-task.PostBuildCleanup@3
    displayName: 'Clean Agent Directories'
    condition: always()
>>>>>>> f649f917
<|MERGE_RESOLUTION|>--- conflicted
+++ resolved
@@ -78,35 +78,6 @@
     - template: templates/clean-agent-build-directory-step.yml
 
 
-<<<<<<< HEAD
-    - script: |
-        set -e
-        pushd .
-        cd $(Build.SourcesDirectory)/cmake/external/protobuf
-        cmake ./cmake -DCMAKE_INSTALL_PREFIX=$(Build.BinariesDirectory)/protobuf -DCMAKE_POSITION_INDEPENDENT_CODE=ON -Dprotobuf_BUILD_TESTS=OFF -DCMAKE_BUILD_TYPE=Relwithdebinfo
-        make -j$(getconf _NPROCESSORS_ONLN)
-        make install
-        popd
-        export PATH=$(Build.BinariesDirectory)/protobuf/bin:$PATH
-        export ONNX_ML=1
-        export CMAKE_ARGS="-DONNX_GEN_PB_TYPE_STUBS=OFF -DONNX_WERROR=OFF"
-        sudo python3 -m pip install -r '$(Build.SourcesDirectory)/tools/ci_build/github/linux/docker/scripts/requirements.txt'
-        sudo xcode-select --switch /Applications/Xcode_10.app/Contents/Developer
-        brew install libomp
-        python3 $(Build.SourcesDirectory)/tools/ci_build/build.py --use_openmp --build_dir $(Build.BinariesDirectory) --skip_submodule_sync --parallel --build_shared_lib --config Release
-      displayName: 'Build and Test MacOS'
-    - template: templates/c-api-artifacts-package-and-publish-steps-posix.yml
-      parameters:
-          buildConfig: 'Release'
-          artifactName: 'onnxruntime-osx-x64-$(OnnxRuntimeVersion)'
-          libraryName: 'libonnxruntime.$(OnnxRuntimeVersion).dylib'
-          commitId: $(OnnxRuntimeGitCommitHash)
-          
-    - template: templates/component-governance-component-detection-steps.yml
-      parameters :
-        condition : 'succeeded'
-    - template: templates/clean-agent-build-directory-step.yml
-=======
 - template: templates/win-ci.yml
   parameters:
     IsReleaseBuild: ${{ parameters.IsReleaseBuild }}
@@ -122,7 +93,6 @@
     buildparameter: --use_cuda --cuda_version=11.0 --cuda_home="C:\Program Files\NVIDIA GPU Computing Toolkit\CUDA\v11.0" --cudnn_home="C:\local\cudnn-11.0-windows-x64-v8.0.2.39\cuda" --enable_onnx_tests --enable_wcos --build_java
     runTests: ${{ parameters.RunOnnxRuntimeTests }}
     buildJava: true
->>>>>>> f649f917
 
 - job: Jar_Packaging_GPU
   workspace:
@@ -181,58 +151,6 @@
     displayName: 'Clean Agent Directories'
     condition: always()
     
-<<<<<<< HEAD
-    - task: UsePythonVersion@0
-      inputs: 
-        versionSpec: '3.7' 
-        addToPath: true 
-        architecture: $(buildArch)
-
-    - task: BatchScript@1
-      displayName: 'setup env'
-      inputs:
-        filename: '$(Build.SourcesDirectory)\tools\ci_build\github\windows\$(EnvSetupScript)'
-        modifyEnvironment: true
-        workingFolder: '$(Build.BinariesDirectory)'
-
-    - script: |
-       python -m pip install -q pyopenssl setuptools wheel numpy
-      workingDirectory: '$(Build.BinariesDirectory)'
-      displayName: 'Install python modules' 
-    - powershell: |
-       $Env:USE_MSVC_STATIC_RUNTIME=1
-       $Env:ONNX_ML=1
-       $Env:CMAKE_ARGS="-DONNX_USE_PROTOBUF_SHARED_LIBS=OFF -DProtobuf_USE_STATIC_LIBS=ON -DONNX_USE_LITE_PROTO=ON -DCMAKE_TOOLCHAIN_FILE=C:/vcpkg/scripts/buildsystems/vcpkg.cmake -DVCPKG_TARGET_TRIPLET=$(buildArch)-windows-static"
-       python setup.py bdist_wheel
-       python -m pip uninstall -y onnx
-       Get-ChildItem -Path dist/*.whl | foreach {pip --disable-pip-version-check install --upgrade $_.fullname}   
-      workingDirectory: '$(Build.SourcesDirectory)\cmake\external\onnx'      
-      displayName: 'Install ONNX'    
-
-    - template: templates/set-test-data-variables-step.yml
-    - template: templates/set-version-number-variables-step.yml
-
-
-    - task: PythonScript@0
-      displayName: 'Generate cmake config'
-      inputs:
-        scriptPath: '$(Build.SourcesDirectory)\tools\ci_build\build.py'
-        arguments: '--config RelWithDebInfo --enable_lto --disable_rtti --build_dir $(Build.BinariesDirectory) --skip_submodule_sync --build_shared_lib --update --cmake_generator "Visual Studio 16 2019" --use_openmp --build_shared_lib --enable_onnx_tests $(TelemetryOption) $(buildparameter)'
-        workingDirectory: '$(Build.BinariesDirectory)'
- 
-    - task: VSBuild@1
-      displayName: 'Build'
-      inputs:
-        solution: '$(Build.BinariesDirectory)\RelWithDebInfo\onnxruntime.sln'
-        platform: $(msbuildPlatform)
-        configuration: RelWithDebInfo
-        msbuildArchitecture: $(buildArch)
-        maximumCpuCount: true
-        logProjectEvents: true
-        workingFolder: '$(Build.BinariesDirectory)\RelWithDebInfo'
-        createLogFile: true
-=======
->>>>>>> f649f917
 
 - job: Final_Jar_Testing_Windows_GPU
   workspace:
@@ -254,63 +172,6 @@
         modifyEnvironment: true
         workingFolder: '$(Build.BinariesDirectory)'
 
-<<<<<<< HEAD
-    - script: |
-       python -m pip install -q pyopenssl setuptools wheel numpy
-      workingDirectory: '$(Build.BinariesDirectory)'
-      displayName: 'Install python modules' 
-    - powershell: |
-       $Env:USE_MSVC_STATIC_RUNTIME=1
-       $Env:ONNX_ML=1
-       $Env:CMAKE_ARGS="-DONNX_USE_PROTOBUF_SHARED_LIBS=OFF -DProtobuf_USE_STATIC_LIBS=ON -DONNX_USE_LITE_PROTO=ON -DCMAKE_TOOLCHAIN_FILE=C:/vcpkg/scripts/buildsystems/vcpkg.cmake -DVCPKG_TARGET_TRIPLET=$(buildArch)-windows-static"
-       python setup.py bdist_wheel
-       python -m pip uninstall -y onnx
-       Get-ChildItem -Path dist/*.whl | foreach {pip --disable-pip-version-check install --upgrade $_.fullname}   
-      workingDirectory: '$(Build.SourcesDirectory)\cmake\external\onnx'
-      displayName: 'Install ONNX'
-
-    - template: templates/set-test-data-variables-step.yml
-    - template: templates/set-version-number-variables-step.yml
-
-    - task: PythonScript@0
-      displayName: 'Generate cmake config'
-      inputs:
-        scriptPath: '$(Build.SourcesDirectory)\tools\ci_build\build.py'
-        arguments: '--config RelWithDebInfo --enable_lto --disable_rtti --build_dir $(Build.BinariesDirectory) --skip_submodule_sync --build_shared_lib --update --cmake_generator "Visual Studio 16 2019" --build_shared_lib --enable_onnx_tests $(TelemetryOption) $(buildparameter)'
-        workingDirectory: '$(Build.BinariesDirectory)'
-
- 
-    - task: VSBuild@1
-      displayName: 'Build'
-      inputs:
-        solution: '$(Build.BinariesDirectory)\RelWithDebInfo\onnxruntime.sln'
-        platform: $(msbuildPlatform)
-        configuration: RelWithDebInfo
-        msbuildArchitecture: $(buildArch)
-        maximumCpuCount: true
-        logProjectEvents: true
-        workingFolder: '$(Build.BinariesDirectory)\RelWithDebInfo'
-        createLogFile: true
-
-    - task: PythonScript@0
-      displayName: 'test'
-      inputs:
-        scriptPath: '$(Build.SourcesDirectory)\tools\ci_build\build.py'
-        arguments: '--config RelWithDebInfo --enable_lto --disable_rtti --build_dir $(Build.BinariesDirectory) --skip_submodule_sync --build_shared_lib --test --cmake_generator "Visual Studio 16 2019" --build_shared_lib --enable_onnx_tests $(TelemetryOption) $(buildparameter)'
-        workingDirectory: '$(Build.BinariesDirectory)'
-
-    - template: templates/c-api-artifacts-package-and-publish-steps-windows.yml
-      parameters:
-        buildConfig: RelWithDebInfo
-        artifactName: 'onnxruntime-win-$(buildArch)-gpu-$(OnnxRuntimeVersion)'
-        commitId: $(OnnxRuntimeGitCommitHash)
-    - template: templates/component-governance-component-detection-steps.yml
-      parameters :
-        condition : 'succeeded'
-    - task: mspremier.PostBuildCleanup.PostBuildCleanup-task.PostBuildCleanup@3
-      displayName: 'Clean Agent Directories'
-      condition: always()
-=======
   - task: DownloadPipelineArtifact@2
     displayName: 'Download Final Jar'
     inputs:
@@ -376,5 +237,4 @@
       condition : 'succeeded'
   - task: mspremier.PostBuildCleanup.PostBuildCleanup-task.PostBuildCleanup@3
     displayName: 'Clean Agent Directories'
-    condition: always()
->>>>>>> f649f917
+    condition: always()