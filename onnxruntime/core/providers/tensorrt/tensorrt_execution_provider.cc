--- conflicted
+++ resolved
@@ -993,7 +993,6 @@
   ReleaseTensorRTCustomOpDomainList(info_.custom_op_domain_list);
 }
 
-<<<<<<< HEAD
 bool TensorrtExecutionProvider::IsGraphCaptureEnabled() const {
   return cuda_graph_enable_;
 }
@@ -1031,48 +1030,9 @@
   ++regular_run_count_before_graph_capture_;
 }
 
-AllocatorPtr TensorrtExecutionProvider::GetAllocator(OrtMemType mem_type) const {
-  if (mem_type == OrtMemTypeDefault) {
-    return allocator_;
-  } else {
-    return IExecutionProvider::GetAllocator(mem_type);
-  }
-}
-
-void TensorrtExecutionProvider::RegisterAllocator(AllocatorManager& allocator_manager) {
-  OrtDevice::DeviceId short_device_id = gsl::narrow<OrtDevice::DeviceId>(device_id_);
-  OrtDevice gpu_device{OrtDevice::GPU, OrtDevice::MemType::DEFAULT, short_device_id};
-  OrtDevice pinned_device{OrtDevice::CPU, OrtDevice::MemType::CUDA_PINNED, DEFAULT_CPU_ALLOCATOR_DEVICE_ID};
-  OrtDevice cpu_device{OrtDevice::CPU, OrtDevice::MemType::DEFAULT, DEFAULT_CPU_ALLOCATOR_DEVICE_ID};
-
-  // setup CUDA allocator
-  // if EP is used in multiple inference sessions we may already have an allocator. if so use that.
-  if (!allocator_) {
-    // use shared allocator if available
-    allocator_ = allocator_manager.GetAllocator(OrtMemTypeDefault, gpu_device);
-
-    if (!allocator_) {
-      AllocatorCreationInfo default_memory_info(
-          [](OrtDevice::DeviceId device_id) { return CreateCUDAAllocator(device_id, onnxruntime::CUDA); }, device_id_);
-      allocator_ = CreateAllocator(default_memory_info);
-      // enable sharing of our allocator
-      allocator_manager.InsertAllocator(allocator_);
-    }
-
-    InsertAllocator(allocator_);
-  }
-
-  // OrtMemTypeCPUOutput -- allocated by cudaMallocHost, used to copy CUDA device memory to CPU
-  // Use pinned memory instead of pageable memory make the data transfer faster
-  // Used by node MemcpyToHost only
-  auto cuda_pinned_alloc = GetAllocator(OrtMemTypeCPUOutput);
-  if (!cuda_pinned_alloc) {
-    cuda_pinned_alloc = allocator_manager.GetAllocator(OrtMemTypeCPUOutput, pinned_device);
-=======
 std::vector<AllocatorPtr> TensorrtExecutionProvider::CreatePreferredAllocators() {
   AllocatorCreationInfo default_memory_info(
       [](OrtDevice::DeviceId device_id) { return CreateCUDAAllocator(device_id, onnxruntime::CUDA); }, device_id_);
->>>>>>> d190db7f
 
   AllocatorCreationInfo pinned_allocator_info(
       [](OrtDevice::DeviceId device_id) {
