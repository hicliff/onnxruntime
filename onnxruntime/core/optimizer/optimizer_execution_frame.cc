// Copyright (c) Microsoft Corporation. All rights reserved.
// Licensed under the MIT License.

#include "core/common/common.h"
#include "core/common/status.h"
#include "core/common/logging/logging.h"
#include "core/common/logging/macros.h"
#include "core/framework/data_transfer_manager.h"
#include "core/framework/tensorprotoutils.h"
#include "core/framework/data_types.h"
#include "core/framework/mldata_type_utils.h"
#include "core/framework/kernel_registry.h"
#include "core/framework/fuse_nodes_funcs.h"
#include "core/framework/callback.h"
#include "core/framework/TensorSeq.h"
#include "core/optimizer/optimizer_execution_frame.h"

namespace onnxruntime {

static size_t EstimateInputsOutputs(gsl::span<const Node* const> nodes) {
  size_t num = 0;
  for (auto n : nodes) {
    num += n->InputDefs().size() + n->OutputDefs().size();
  }
  return num;
}

OptimizerExecutionFrame::Info::Info(const std::vector<const Node*>& nodes,
                                    const InitializedTensorSet& initialized_tensor_set,
                                    const Path& model_path,
                                    const IExecutionProvider& execution_provider,
                                    const std::function<bool(const std::string&)>& is_sparse_initializer_func)
    : execution_provider_(execution_provider),
      is_sparse_initializer_func_(is_sparse_initializer_func) {
  allocator_ptr_ = execution_provider_.GetAllocator(device_id_, mem_type_);
  ORT_ENFORCE(allocator_ptr_, "Failed to get allocator for optimizer");

  ORT_THROW_IF_ERROR(data_transfer_mgr_.RegisterDataTransfer(std::make_unique<CPUDataTransfer>()));

  // Create MLValues related maps
  auto initialize_maps = [this, &initialized_tensor_set, &model_path](const NodeArg& arg, size_t /*index*/) -> Status {
    int idx = ort_value_name_idx_map_.Add(arg.Name());
    ort_value_idx_nodearg_map_.insert_or_assign(idx, &arg);

    // Only create OrtValue instances for initializers used by an array of nodes.
    InitializedTensorSet::const_iterator it = initialized_tensor_set.find(arg.Name());
    if (it != initialized_tensor_set.cend()) {
      const auto& tensor_proto = *(it->second);
      size_t cpu_tensor_length;
      ORT_RETURN_IF_ERROR(utils::GetSizeInBytesFromTensorProto<0>(tensor_proto, &cpu_tensor_length));
      OrtValue ort_value;
      std::unique_ptr<char[]> data = std::make_unique<char[]>(cpu_tensor_length);
      std::unique_ptr<Tensor> p_tensor;
      ORT_RETURN_IF_ERROR(utils::TensorProtoToMLValue(Env::Default(),
                                                      model_path.IsEmpty() ? nullptr : model_path.ToPathString().c_str(),
                                                      tensor_proto,
                                                      MemBuffer(data.get(), cpu_tensor_length, allocator_ptr_->Info()),
                                                      ort_value));

      initializers_[idx] = ort_value;
      buffer_for_initialized_tensors_[idx] = std::move(data);
    }

    return Status::OK();
  };

  // TODO: node->ImplicitInputDefs() need to be added here for control flow nodes.
  auto num_inputs_outputs = EstimateInputsOutputs(nodes);
  ort_value_name_idx_map_.Reserve(num_inputs_outputs);
  ort_value_idx_nodearg_map_.reserve(num_inputs_outputs);
  initializers_.reserve(initialized_tensor_set.size());
  buffer_for_initialized_tensors_.reserve(initialized_tensor_set.size());

  for (auto* node : nodes) {
    ORT_THROW_IF_ERROR(onnxruntime::Node::ForEachWithIndex(node->InputDefs(), initialize_maps));
    ORT_THROW_IF_ERROR(onnxruntime::Node::ForEachWithIndex(node->OutputDefs(), initialize_maps));
  }

  node_index_info_ = std::make_unique<NodeIndexInfo>(nodes, ort_value_name_idx_map_);
<<<<<<< HEAD

  allocation_plan_.resize(ort_value_name_idx_map_.MaxIdx() + 1);
//  auto init_allocation_plan = [this](const NodeArg& arg, size_t index) -> Status {
//    int idx;
//    ORT_RETURN_IF_ERROR(ort_value_name_idx_map_.GetIdx(arg.Name(), idx));
//    allocation_plan_[idx].location = allocator_ptr_->Info();
//  };
=======
>>>>>>> e861fd8c
}

OptimizerExecutionFrame::Info::Info(const std::vector<const Node*>& nodes,
                                    const std::unordered_map<std::string, OrtValue>& initialized_tensor_set,
                                    const Path& model_path,
                                    const IExecutionProvider& execution_provider,
                                    const std::function<bool(const std::string&)>& is_sparse_initializer_func)
    : execution_provider_(execution_provider),
      is_sparse_initializer_func_(is_sparse_initializer_func) {
  allocator_ptr_ = execution_provider_.GetAllocator(device_id_, mem_type_);
  ORT_ENFORCE(allocator_ptr_, "Failed to get allocator for optimizer");

  ORT_THROW_IF_ERROR(data_transfer_mgr_.RegisterDataTransfer(std::make_unique<CPUDataTransfer>()));

  // Create MLValues related maps
  auto initialize_maps = [this, &initialized_tensor_set, &model_path](const NodeArg& arg, size_t /*index*/) -> Status {
    (void)model_path;
    int idx = ort_value_name_idx_map_.Add(arg.Name());
    ort_value_idx_nodearg_map_.insert_or_assign(idx, &arg);

    // Only create OrtValue instances for initializers used by an array of nodes.
    auto it = initialized_tensor_set.find(arg.Name());
    if (it != initialized_tensor_set.cend()) {
      initializers_[idx] = it->second;
    }
    return Status::OK();
  };

  // TODO: node->ImplicitInputDefs() need to be added here for control flow nodes.
  auto num_inputs_outputs = EstimateInputsOutputs(nodes);
  ort_value_name_idx_map_.Reserve(num_inputs_outputs);
  ort_value_idx_nodearg_map_.reserve(num_inputs_outputs);
  initializers_.reserve(initialized_tensor_set.size());

  for (auto* node : nodes) {
    ORT_THROW_IF_ERROR(onnxruntime::Node::ForEachWithIndex(node->InputDefs(), initialize_maps));
    ORT_THROW_IF_ERROR(onnxruntime::Node::ForEachWithIndex(node->OutputDefs(), initialize_maps));
  }

  node_index_info_ = std::make_unique<NodeIndexInfo>(nodes, ort_value_name_idx_map_);
<<<<<<< HEAD

  allocation_plan_.resize(ort_value_name_idx_map_.MaxIdx() + 1);
//  auto init_allocation_plan = [this](const NodeArg& arg, size_t index) -> Status {
//    int idx;
//    ORT_RETURN_IF_ERROR(ort_value_name_idx_map_.GetIdx(arg.Name(), idx));
//    allocation_plan_[idx].location = allocator_ptr_->Info();
//  };
=======
>>>>>>> e861fd8c
}

Status OptimizerExecutionFrame::Info::TryFindKernel(const Node* node, const KernelCreateInfo** out) const{
  std::shared_ptr<KernelRegistry> kernel_registry = execution_provider_.GetKernelRegistry();
  return kernel_registry->TryFindKernel(*node, execution_provider_.Type(), out);
}

std::unique_ptr<const OpKernel> OptimizerExecutionFrame::Info::CreateKernel(const Node* node) const {
  std::unique_ptr<OpKernel> op_kernel;
  std::shared_ptr<KernelRegistry> kernel_registry = execution_provider_.GetKernelRegistry();
  FuncManager func;
  auto status = kernel_registry->TryCreateKernel(*node, execution_provider_, initializers_,
                                                 ort_value_name_idx_map_, func, data_transfer_mgr_,
                                                 op_kernel);

  // Kernel found in the CPU kernel registry
  if (status.IsOK())
    return std::unique_ptr<const OpKernel>(std::move(op_kernel));

  // No kernel found in the CPU kernel registry
  return nullptr;
}

// For optimizer, probably no need to pass feed_mlvalue_idxs, feeds to initialize IExecutionFrame.
// If needed, the parameters of OptimizerExecutionFrame ctor can be changed later.
OptimizerExecutionFrame::OptimizerExecutionFrame(const Info& info,
                                                 const std::vector<int>& fetch_mlvalue_idxs,
                                                 const std::vector<OrtValue>& fetches)
    : IExecutionFrame(info.GetMLValueNameIdxMap(), info.GetNodeIndexInfo(), fetch_mlvalue_idxs),
      info_(info) {
  Init(gsl::span<const int>(), gsl::span<const OrtValue>(), info.GetInitializers(), info.GetSparseInitializerLookupFunc(), fetches);
}

AllocatorPtr OptimizerExecutionFrame::GetAllocatorImpl(const OrtMemoryInfo& info) const {
  return info_.GetAllocator(info);
}

Status OptimizerExecutionFrame::CopyTensor(const Tensor& src, Tensor& dest) const {
  return info_.GetDataTransferManager().CopyTensor(src, dest);
}

const DataTransferManager& OptimizerExecutionFrame::GetDataTransferManager() const {
  return info_.GetDataTransferManager();
}

// This method is not thread safe!
// Return S_OK and nullptr if index map to an value that is an unused optional input/output
Status OptimizerExecutionFrame::CreateNodeOutputMLValueImpl(OrtValue& ort_value, int ort_value_idx, const TensorShape* shape) {
  const DataTypeImpl* ml_type = utils::GetMLDataType(*(info_.GetMLValueIdxNodeArgMap().at(ort_value_idx)));
  if (ml_type == nullptr)
    return Status(common::ONNXRUNTIME, common::INVALID_ARGUMENT,
                  "Tried to allocate without valid type information, ort_value index=" + std::to_string(ort_value_idx));
  if (ml_type->IsSparseTensorType()) {
#if !defined(DISABLE_SPARSE_TENSORS)
    auto element_type = ml_type->AsSparseTensorType()->GetElementType();
    SparseTensor::InitOrtValue(element_type, *shape, info_.GetAllocator(), ort_value);
    return Status::OK();
#else
    return Status(common::ONNXRUNTIME, common::INVALID_ARGUMENT, "Sparse tensor is not supported in this build");
#endif
  }

  if (ml_type->IsTensorSequenceType()) {
    auto element_type = ml_type->AsSequenceTensorType()->GetElementType();
    auto p_sequence = std::make_unique<TensorSeq>(element_type);
    auto ml_tensor_sequence = DataTypeImpl::GetType<TensorSeq>();
    ort_value.Init(p_sequence.release(), ml_tensor_sequence, ml_tensor_sequence->GetDeleteFunc());
    return Status::OK();
  }

  if (!ml_type->IsTensorType()) {
    assert(ml_type->AsNonTensorType() != nullptr);
    const NonTensorTypeBase* non_tensor_type = static_cast<const NonTensorTypeBase*>(ml_type);
    auto creator = non_tensor_type->GetCreateFunc();
    ort_value.Init(creator(), non_tensor_type, non_tensor_type->GetDeleteFunc());
    return Status::OK();
  }

  // tensors
  auto element_type = static_cast<const TensorTypeBase*>(ml_type)->GetElementType();
  AllocatorPtr allocator_ptr = info_.GetAllocator();
  Tensor::InitOrtValue(element_type, *shape, std::move(allocator_ptr), ort_value);
  return Status::OK();
}

}  // namespace onnxruntime<|MERGE_RESOLUTION|>--- conflicted
+++ resolved
@@ -77,16 +77,6 @@
   }
 
   node_index_info_ = std::make_unique<NodeIndexInfo>(nodes, ort_value_name_idx_map_);
-<<<<<<< HEAD
-
-  allocation_plan_.resize(ort_value_name_idx_map_.MaxIdx() + 1);
-//  auto init_allocation_plan = [this](const NodeArg& arg, size_t index) -> Status {
-//    int idx;
-//    ORT_RETURN_IF_ERROR(ort_value_name_idx_map_.GetIdx(arg.Name(), idx));
-//    allocation_plan_[idx].location = allocator_ptr_->Info();
-//  };
-=======
->>>>>>> e861fd8c
 }
 
 OptimizerExecutionFrame::Info::Info(const std::vector<const Node*>& nodes,
@@ -127,16 +117,6 @@
   }
 
   node_index_info_ = std::make_unique<NodeIndexInfo>(nodes, ort_value_name_idx_map_);
-<<<<<<< HEAD
-
-  allocation_plan_.resize(ort_value_name_idx_map_.MaxIdx() + 1);
-//  auto init_allocation_plan = [this](const NodeArg& arg, size_t index) -> Status {
-//    int idx;
-//    ORT_RETURN_IF_ERROR(ort_value_name_idx_map_.GetIdx(arg.Name(), idx));
-//    allocation_plan_[idx].location = allocator_ptr_->Info();
-//  };
-=======
->>>>>>> e861fd8c
 }
 
 Status OptimizerExecutionFrame::Info::TryFindKernel(const Node* node, const KernelCreateInfo** out) const{
