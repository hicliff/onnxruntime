--- conflicted
+++ resolved
@@ -805,13 +805,9 @@
       q, qk_head_size, sequence_length * qk_head_size,
       &zero, scratch1, total_sequence_length, sequence_length * total_sequence_length, batches, device_prop));
 
-<<<<<<< HEAD
-  DUMP_ATTENTION_D("Q", q, batch_size * num_heads, sequence_length, qk_head_size);
-  DUMP_ATTENTION_D("K", k, batch_size * num_heads, qk_head_size, sequence_length);
-  DUMP_ATTENTION_D("QK", scratch1, batch_size * num_heads, sequence_length, total_sequence_length);
-=======
+  DUMP_TENSOR_D("Q", q, batch_size * num_heads, sequence_length, qk_head_size);
+  DUMP_TENSOR_D("K", k, batch_size * num_heads, qk_head_size, sequence_length);
   DUMP_TENSOR_D("QK", scratch1, batch_size * num_heads, sequence_length, total_sequence_length);
->>>>>>> f096f616
 
   const size_t bytes = GetAttentionScratchSize(element_size, batch_size, num_heads,
                                                sequence_length, total_sequence_length);
@@ -846,12 +842,8 @@
                           parameters.broadcast_res_pos_bias, scratch1, scratch2, parameters.is_unidirectional));
   }
 
-<<<<<<< HEAD
-  DUMP_ATTENTION_D("Softmax", scratch2, batch_size * num_heads, sequence_length, total_sequence_length);
-  DUMP_ATTENTION_D("V", v, batch_size * num_heads, sequence_length, v_head_size);
-=======
   DUMP_TENSOR_D("Softmax", scratch2, batch_size * num_heads, sequence_length, total_sequence_length);
->>>>>>> f096f616
+  DUMP_TENSOR_D("V", v, batch_size * num_heads, sequence_length, v_head_size);
 
   // compute R*V (as V*R), and store in temp_output (space used by Q): BxNxSxH_v
   T* temp_output = qkv;
